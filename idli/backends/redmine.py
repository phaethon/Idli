--- conflicted
+++ resolved
@@ -176,10 +176,6 @@
         return datetime.datetime.strptime(d[0:19], self.DATE_FORMAT)# + tz_delta
 
     def __parse_issue(self, i):
-<<<<<<< HEAD
-        issue = idli.Issue(i['subject'], i['description'], i['id'], i['author']['name'], status=i['status']['name'], create_time=self.__parse_date(i['created_on']))
-        if 'assigned_to' in i:
-=======
         issue = idli.Issue(
                 i['subject'],
                 i['description'],
@@ -188,8 +184,7 @@
                 status=i['status']['name'],
                 create_time=self.__parse_date(i['created_on']) )
 
-        if i.has_key('assigned_to'):
->>>>>>> 3bd2fd88
+        if 'assigned_to' in i:
             issue.owner = i['assigned_to']['name']
 
         return issue
